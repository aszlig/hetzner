--- conflicted
+++ resolved
@@ -1,10 +1,7 @@
 #!/usr/bin/env python
-<<<<<<< HEAD
-import warnings
-=======
 import sys
 import locale
->>>>>>> a90d2fd8
+import warnings
 
 from os.path import expanduser
 from optparse import OptionParser, make_option
@@ -222,31 +219,21 @@
             self.print_line(key, val)
 
         for ip in server.ips:
-<<<<<<< HEAD
             if ip.rdns.ptr is None:
                 addr = ip.ip
             else:
-                addr = "{0} (rPTR: {1})".format(ip.ip, ip.rdns.ptr)
-            self.print_line("IP address", addr)
+                addr = u"{0} (rPTR: {1})".format(ip.ip, ip.rdns.ptr)
+            self.print_line(u"IP address", addr)
 
         for net in server.subnets:
-            addrtype = "IPv6" if net.is_ipv6 else "IPv4"
-            addr = "{0}/{1} ({2})".format(net.net_ip, net.mask, addrtype)
-            self.print_line("Subnet", addr)
-            self.print_line("Gateway", net.gateway)
-=======
-            self.print_line(u"IP address", ip.ip)
-
-        for net in server.subnets:
-            self.print_line(u"Subnet", u"{0}/{1}".format(net.net_ip,
-                                                         net.mask))
+            addrtype = u"IPv6" if net.is_ipv6 else u"IPv4"
+            addr = u"{0}/{1} ({2})".format(net.net_ip, net.mask, addrtype)
+            self.print_line(u"Subnet", addr)
             self.print_line(u"Gateway", net.gateway)
 
->>>>>>> a90d2fd8
-
         for rdns in server.rdns:
-            rptr = "{0} -> {1}".format(rdns.ip, rdns.ptr)
-            self.print_line("Reverse PTR", rptr)
+            rptr = u"{0} -> {1}".format(rdns.ip, rdns.ptr)
+            self.print_line(u"Reverse PTR", rptr)
 
 
 class ReverseDNS(Options):
